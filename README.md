--- conflicted
+++ resolved
@@ -41,30 +41,4 @@
 Geometric programs might also have nice social properties:
   - it's clear when you can't turn an equation into a posynomial
   - many engineering equations are already posynomials
-  - posynomials are simple algebraic equations, easily read
-<<<<<<< HEAD
-
-## Installation ##
-
-1. Install Python and build dependencies:
-   - Install the Python 2.7 version of [Anaconda](http://continuum.io/downloads) and then run `pip install ctypesgen`.
-   - If you don't want to install Anaconda, you'll need the python packages numpy and ctypesgen, and might find sympy, scipy, and iPython Notebook to be useful as well.
-   - If you want units support, install pint [`pip install pint`].
-   - (Mac) If `which gcc` does not return anything, install the [Apple Command Line Tools](https://developer.apple.com/downloads/index.action?=command%20line%20tools).
-2. Install either the MOSEK or CVXOPT GP solvers:
-  - Download [CVXOPT](http://cvxopt.org/download/index.html):
-    - (Mac/Linux) Run `python setup.py install` in the `cvxopt` folder, as noted [here](http://cvxopt.org/install/index.html#standard-installation).
-    - (Windows) Follow the steps [here](http://cvxopt.org/install/index.html#building-cvxopt-for-windows).
-  - Download [MOSEK](http://mosek.com/resources/downloads):
-    -  (Mac OS X) Move the `mosek` folder to your home directory and follow the steps [here](http://docs.mosek.com/7.0/toolsinstall/Mac_OS_X_installation.html).
-    -  (Linux) Move the `mosek` folder to your home directory and follow the steps [here](http://docs.mosek.com/7.0/toolsinstall/Linux_UNIX_installation_instructions.html).
-    -  (Windows) Follow the steps [here](http://docs.mosek.com/7.0/toolsinstall/Windows_installation.html).
-    - Get a MOSEK [academic license file](http://license.mosek.com/academic):
-      - (Mac/Linux) Put the license file in `~/mosek/`.
-      - (Windows) Put it in `Users/$USERNAME/mosek`, creating that folder if necessary.
-3. Run `pip install https://github.com/convexopt/gpkit/zipball/master` at a terminal.
-  - (Windows) at an "Anaconda Command Prompt".
-
-If you encounter any bugs during installation, email [eburn@mit.edu](mailto:eburn@mit.edu).
-=======
->>>>>>> 7944b473
+  - posynomials are simple algebraic equations, easily read