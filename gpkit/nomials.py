--- conflicted
+++ resolved
@@ -566,16 +566,8 @@
                     raise ValueError("infeasible constraint:"
                                      "constant term too large.")
 
-<<<<<<< HEAD
-        self.cs = p.cs
-        self.exps = p.exps
-        self.varlocs = p.varlocs
-        self.varkeys = p.varkeys
-        self.units = p.units
-=======
         super(Constraint, self).__init__(p)
         self.__class__ = Constraint  # TODO should not have to do this
->>>>>>> f23caf1a
 
         self.left, self.right = left, right
 
