"""Tests for GP and SP classes"""
import math
import unittest
import numpy as np
from gpkit import (Model, Monomial, settings, VectorVariable, Variable,
<<<<<<< HEAD
                   enable_signomials)
=======
                   ArrayVariable)
>>>>>>> abe63578
from gpkit.geometric_program import GeometricProgram
from gpkit.small_classes import CootMatrix

NDIGS = {"cvxopt": 5, "mosek": 6, "mosek_cli": 5}
# TODO revert "mosek" NDIGS to 7, once #296 fully resolved
# name: decimal places of accuracy


class TestGP(unittest.TestCase):
    """
    Test GeometricPrograms.
    This TestCase gets run once for each installed solver.
    """
    name = "TestGP_"
    # solver and ndig get set in loop at bottom this file, a bit hacky
    solver = None
    ndig = None

    def test_trivial_gp(self):
        """
        Create and solve a trivial GP:
            minimize    x + 2y
            subject to  xy >= 1

        The global optimum is (x, y) = (sqrt(2), 1/sqrt(2)).
        """
        x = Monomial('x')
        y = Monomial('y')
        prob = Model(cost=(x + 2*y),
                     constraints=[x*y >= 1])
        sol = prob.solve(solver=self.solver, verbosity=0)
        self.assertAlmostEqual(sol("x"), math.sqrt(2.), self.ndig)
        self.assertAlmostEqual(sol("y"), 1/math.sqrt(2.), self.ndig)
        self.assertAlmostEqual(sol("x") + 2*sol("y"),
                               2*math.sqrt(2),
                               self.ndig)
        self.assertAlmostEqual(sol["cost"], 2*math.sqrt(2), self.ndig)

    def test_trivial_vector_gp(self):
        """
        Create and solve a trivial GP with VectorVariables
        """
        x = VectorVariable(2, 'x')
        y = VectorVariable(2, 'y')
        prob = Model(cost=(sum(x) + 2*sum(y)),
                     constraints=[x*y >= 1])
        sol = prob.solve(solver=self.solver, verbosity=0)
        self.assertEqual(sol('x').shape, (2,))
        self.assertEqual(sol('y').shape, (2,))
        for x, y in zip(sol('x'), sol('y')):
            self.assertAlmostEqual(x, math.sqrt(2.), self.ndig)
            self.assertAlmostEqual(y, 1/math.sqrt(2.), self.ndig)
        self.assertAlmostEqual(sol["cost"]/(4*math.sqrt(2)), 1., self.ndig)

    def simpleflight_test_core(self, m):
        sol = m.solve(solver=self.solver, verbosity=0)
        freevarcheck = dict(A=8.46,
                            C_D=0.0206,
                            C_f=0.0036,
                            C_L=0.499,
                            Re=3.68e+06,
                            S=16.4,
                            W=7.34e+03,
                            V=38.2,
                            W_w=2.40e+03)
        # sensitivity values from p. 34 of W. Hoburg's thesis
        consenscheck = {r"(\frac{S}{S_{wet}})": 0.4300,
                        "e": -0.4785,
                        r"\pi": -0.4785,
                        "V_{min}": -0.3691,
                        "k": 0.4300,
                        r"\mu": 0.0860,
                        "(CDA0)": 0.0915,
                        "C_{L,max}": -0.1845,
                        r"\tau": -0.2903,
                        "N_{ult}": 0.2903,
                        "W_0": 1.0107,
                        r"\rho": -0.2275}
        for key in freevarcheck:
            sol_rat = sol["variables"][key]/freevarcheck[key]
            self.assertTrue(abs(1-sol_rat) < 1e-2)
        for key in consenscheck:
            sol_rat = sol["sensitivities"]["variables"][key]/consenscheck[key]
            self.assertTrue(abs(1-sol_rat) < 1e-2)

    def test_simpleflight(self):
        from gpkit.tests.simpleflight import simpleflight_generator
        sf = simpleflight_generator()
        self.simpleflight_test_core(sf.gp())

    def test_mdd_example(self):
        Cl = Variable("Cl", 0.5, "-", "Lift Coefficient")
        Mdd = Variable("Mdd", "-", "Drag Divergence Mach Number")
        m1 = Model(1/Mdd, [1 >= 5*Mdd + 0.5, Mdd >= 0.00001])
        m2 = Model(1/Mdd, [1 >= 5*Mdd + 0.5])
        m3 = Model(1/Mdd, [1 >= 5*Mdd + Cl, Mdd >= 0.00001])
        sol1 = m1.solve(solver=self.solver, verbosity=0)
        sol2 = m2.solve(solver=self.solver, verbosity=0)
        sol3 = m3.solve(solver=self.solver, verbosity=0)
        gp1, gp2, gp3 = [m.program for m in [m1, m2, m3]]
        self.assertEqual(gp1.A, CootMatrix(row=[0, 1, 2],
                                           col=[0, 0, 0],
                                           data=[-1, 1, -1]))
        self.assertEqual(gp2.A, CootMatrix(row=[0, 1],
                                           col=[0, 0],
                                           data=[-1, 1]))
        # order of variables within a posynomial is not stable
        #   (though monomial order is)
        equiv1 = gp3.A == CootMatrix(row=[0, 2, 3, 2],
                                     col=[0, 0, 0, 0],
                                     data=[-1, 1, -1, 0])
        equiv2 = gp3.A == CootMatrix(row=[0, 1, 3, 2],
                                     col=[0, 0, 0, 0],
                                     data=[-1, 1, -1, 0])
        self.assertTrue(equiv1 or equiv2)
        self.assertAlmostEqual(sol1(Mdd), sol2(Mdd))
        self.assertAlmostEqual(sol1(Mdd), sol3(Mdd))
        self.assertAlmostEqual(sol2(Mdd), sol3(Mdd))

    def test_additive_constants(self):
        x = Variable('x')
        m = Model(1/x, [1 >= 5*x + 0.5, 1 >= 10*x])
        m.solve(verbosity=0)
        gp = m.program
        self.assertEqual(gp.cs[1], gp.cs[2])
        self.assertEqual(gp.A.data[1], gp.A.data[2])

    def test_zeroing(self):
        L = Variable("L")
        k = Variable("k", 0)
        with enable_signomials():
            constr = [L-5*k <= 10]
        sol = Model(1/L, constr).solve(verbosity=0, solver=self.solver)
        self.assertAlmostEqual(sol(L), 10, self.ndig)
        self.assertAlmostEqual(sol["cost"], 0.1, self.ndig)

    def test_singular(self):
        """
        Create and solve GP with a singular A matrix
        """
        if self.solver == 'cvxopt':
            # cvxopt can't solve this problem
            # (see https://github.com/cvxopt/cvxopt/issues/36)
            return
        x = Variable('x')
        y = Variable('y')
        m = Model(y*x, [y*x >= 12])
        sol = m.solve(solver=self.solver, verbosity=0)
        self.assertAlmostEqual(sol["cost"], 12, self.ndig)

    def test_constants_in_objective_1(self):
        '''Issue 296'''
        x1 = Variable('x1')
        x2 = Variable('x2')
        m = Model(1.+ x1 + x2, [x1 >= 1., x2 >= 1.])
        sol = m.solve(solver=self.solver, verbosity=0)
        self.assertAlmostEqual(sol["cost"], 3, self.ndig)

    def test_constants_in_objective_2(self):
        '''Issue 296'''
        x1 = Variable('x1')
        x2 = Variable('x2')
        m = Model(x1**2 + 100 + 3*x2, [x1 >= 10., x2 >= 15.])
        sol = m.solve(solver=self.solver, verbosity=0)
        self.assertAlmostEqual(sol["cost"]/245., 1, self.ndig)

    def test_feasibility_gp_(self):
        x = Variable('x')
        gp = GeometricProgram(x, [x**2 >= 1, x <= 0.5])
        self.assertRaises(RuntimeWarning, gp.solve, verbosity=0)
        fgp = gp.feasibility_search(flavour="max")
        sol1 = fgp.solve(verbosity=0)
        fgp = gp.feasibility_search(flavour="product")
        sol2 = fgp.solve(verbosity=0)
        self.assertTrue(sol1["cost"] >= 1)
        self.assertTrue(sol2["cost"] >= 1)

    def test_terminating_constant_(self):
        x = Variable('x')
        y = Variable('y', value=0.5)
        prob = Model(1/x, [x + y <= 4])
        sol = prob.solve(verbosity=0)
        self.assertAlmostEqual(sol["cost"], 1/3.5, self.ndig)


class TestSP(unittest.TestCase):
    """test case for SP class -- gets run for each installed solver"""
    name = "TestSP_"
    solver = None
    ndig = None

    def test_trivial_sp(self):
        x = Variable('x')
        y = Variable('y')
        with enable_signomials():
            m = Model(x, [x >= 1-y, y <= 0.1])
        sol = m.localsolve(verbosity=0, solver=self.solver)
        self.assertAlmostEqual(sol["variables"]["x"], 0.9, self.ndig)
        with enable_signomials():
            m = Model(x, [x+y >= 1, y <= 0.1])
        sol = m.localsolve(verbosity=0, solver=self.solver)
        self.assertAlmostEqual(sol["variables"]["x"], 0.9, self.ndig)

    def test_relaxation(self):
        gpkit.enable_signomials()
        x = Variable("x")
        y = Variable("y")
        constraints = [y + x >= 2, y <= x]
        objective = x
        m = Model(objective, constraints)
        m.localsolve(verbosity=0)

        # issue #257

        gpkit.enable_signomials()
        A = VectorVariable(2, "A")
        B = ArrayVariable([2, 2], "B")
        C = VectorVariable(2, "C")
        constraints = [A <= B.dot(C),
                       B <= 1,
                       C <= 1]
        obj = 1/A[0] + 1/A[1]
        m = Model(obj, constraints)
        m.localsolve(verbosity=0)

    def test_issue180(self):
        L = Variable("L")
        Lmax = Variable("L_{max}", 10)
        W = Variable("W")
        Wmax = Variable("W_{max}", 10)
        A = Variable("A", 10)
        Obj = Variable("Obj")
        a_val = 0.01
        a = Variable("a", a_val)
        with enable_signomials():
            eqns = [L <= Lmax,
                    W <= Wmax,
                    L*W >= A,
                    Obj >= a*(2*L + 2*W) + (1-a)*(12 * W**-1 * L**-3)]
        m = Model(Obj, eqns)
        spsol = m.solve(verbosity=0, solver=self.solver)
        # now solve as GP
        eqns[-1] = (Obj >= a_val*(2*L + 2*W) + (1-a_val)*(12 * W**-1 * L**-3))
        m = Model(Obj, eqns)
        gpsol = m.solve(verbosity=0, solver=self.solver)
        self.assertAlmostEqual(spsol['cost'], gpsol['cost'])

    def test_trivial_sp2(self):
        x = Variable("x")
        y = Variable("y")

        # converging from above
        with enable_signomials():
            constraints = [y + x >= 2, y >= x]
        objective = y
        x0 = 1
        y0 = 2
        m = Model(objective, constraints)
        sol1 = m.localsolve(x0={x: x0, y: y0}, verbosity=0, solver=self.solver)

        # converging from right
        with enable_signomials():
            constraints = [y + x >= 2, y <= x]
        objective = x
        x0 = 2
        y0 = 1
        m = Model(objective, constraints)
        sol2 = m.localsolve(x0={x: x0, y: y0}, verbosity=0, solver=self.solver)

        self.assertAlmostEqual(sol1["variables"]["x"],
                               sol2["variables"]["x"], self.ndig)
        self.assertAlmostEqual(sol1["variables"]["y"],
                               sol2["variables"]["x"], self.ndig)


    def test_sp_initial_guess_sub(self):
        x = Variable("x")
        y = Variable("y")
        x0 = 1
        y0 = 2
        with enable_signomials():
            constraints = [y + x >= 2, y <= x]
        objective = x
        m = Model(objective, constraints)
        try:
            sol = m.localsolve(x0={x: x0, y: y0}, verbosity=0,
                               solver=self.solver)
        except TypeError:
            self.fail("Call to local solve with only variables failed")
        self.assertAlmostEqual(sol(x), 1, self.ndig)
        self.assertAlmostEqual(sol["cost"], 1, self.ndig)

        try:
            sol = m.localsolve(x0={"x": x0, "y": y0}, verbosity=0,
                               solver=self.solver)
        except TypeError:
            self.fail("Call to local solve with only variable strings failed")
        self.assertAlmostEqual(sol("x"), 1, self.ndig)
        self.assertAlmostEqual(sol["cost"], 1, self.ndig)

        try:
            sol = m.localsolve(x0={"x": x0, y: y0}, verbosity=0,
                               solver=self.solver)
        except TypeError:
            self.fail("Call to local solve with a mix of variable strings "
                      "and variables failed")
        self.assertAlmostEqual(sol["cost"], 1, self.ndig)


TEST_CASES = [TestGP, TestSP]

TESTS = []
for testcase in TEST_CASES:
    for solver in settings["installed_solvers"]:
        if solver:
            test = type(testcase.__name__+"_"+solver,
                        (testcase,), {})
            setattr(test, "solver", solver)
            setattr(test, "ndig", NDIGS[solver])
            TESTS.append(test)

if __name__ == "__main__":
    from gpkit.tests.helpers import run_tests
    run_tests(TESTS)<|MERGE_RESOLUTION|>--- conflicted
+++ resolved
@@ -3,11 +3,7 @@
 import unittest
 import numpy as np
 from gpkit import (Model, Monomial, settings, VectorVariable, Variable,
-<<<<<<< HEAD
-                   enable_signomials)
-=======
-                   ArrayVariable)
->>>>>>> abe63578
+                   enable_signomials, ArrayVariable)
 from gpkit.geometric_program import GeometricProgram
 from gpkit.small_classes import CootMatrix
 
@@ -212,23 +208,23 @@
         self.assertAlmostEqual(sol["variables"]["x"], 0.9, self.ndig)
 
     def test_relaxation(self):
-        gpkit.enable_signomials()
         x = Variable("x")
         y = Variable("y")
-        constraints = [y + x >= 2, y <= x]
+        with enable_signomials():
+            constraints = [y + x >= 2, y <= x]
         objective = x
         m = Model(objective, constraints)
         m.localsolve(verbosity=0)
 
         # issue #257
 
-        gpkit.enable_signomials()
         A = VectorVariable(2, "A")
         B = ArrayVariable([2, 2], "B")
         C = VectorVariable(2, "C")
-        constraints = [A <= B.dot(C),
-                       B <= 1,
-                       C <= 1]
+        with enable_signomials():
+            constraints = [A <= B.dot(C),
+                           B <= 1,
+                           C <= 1]
         obj = 1/A[0] + 1/A[1]
         m = Model(obj, constraints)
         m.localsolve(verbosity=0)
